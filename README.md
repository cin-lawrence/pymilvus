
# Milvus Python SDK

[![version](https://img.shields.io/pypi/v/pymilvus.svg?color=blue)](https://pypi.org/project/pymilvus/)
[![license](https://img.shields.io/hexpm/l/plug.svg?color=green)](https://github.com/milvus-io/pymilvus/blob/master/LICENSE)

Python SDK for [Milvus](https://github.com/milvus-io/milvus). To contribute code to this project, please read our [contribution guidelines](https://github.com/milvus-io/milvus/blob/master/CONTRIBUTING.md) first.

For detailed SDK documentation, refer to [API Documentation](https://milvus-io.github.io/milvus-sdk-python/pythondoc/v0.2.6/index.html).

<<<<<<< HEAD

=======
>>>>>>> 74ec371a
<!-- TOC -->

- [New features](#new-features)
- [Get started](#get-started)
    - [Prerequisites](#prerequisites)
    - [Install pymilvus](#install-pymilvus)
    - [Examples](#examples)
- [Basic operations](#basic-operations)
<<<<<<< HEAD
    - [Import modules](#import-modules)
    - [Connect to Milvus server](#connect-to-milvus-server)
    - [Create a table](#create-a-table)
    - [Get table information](#get-table-information)
    - [Insert vectors](#insert-vectors)
    - [Get the sum of vectors](#get-the-sum-of-vectors)
    - [Load vectors into memory](#load-vectors-into-memory)
    - [Create index](#create-index)
    - [Get index information](#get-index-information)
    - [Search vectors](#search-vectors)
    - [Create a partition](#create-a-partition)
    - [Insert vectors to a partition](#insert-vectors-to-a-partition)
    - [Get partitions of a table](#get-partitions-of-a-table)
    - [Search vectors in a partition](#search-vectors-in-a-partition)
    - [Drop index](#drop-index)
    - [Drop a table](#drop-a-table)
    - [Disconnect from Milvus server](#disconnect-from-milvus-server)

<!-- /TOC -->

## New features

* Add new metric type `HAMMING`, `JACCARD`, `TANIMOTO` for binary vectors. examples about binary vectors in `examples/example_binary.py`

=======
- [Connect to the Milvus server](#connect-to-the-milvus-server)
- [Create/Drop collections](#createdrop-collections)
    - [Create a collection](#create-a-collection)
    - [Drop a collection](#drop-a-collection)
- [Create/Drop partitions in a collection](#createdrop-partitions-in-a-collection)
    - [Create a partition](#create-a-partition)
    - [Drop a partition](#drop-a-partition)
- [Create/Drop indexes in a collection](#createdrop-indexes-in-a-collection)
    - [Create an index](#create-an-index)
    - [Drop an index](#drop-an-index)
- [Insert/Delete vectors in collections/partitions](#insertdelete-vectors-in-collectionspartitions)
    - [Insert vectors in a collection](#insert-vectors-in-a-collection)
    - [Insert vectors in a partition](#insert-vectors-in-a-partition)
    - [Delete vectors by ID](#delete-vectors-by-id)
- [Flush data in one or multiple collections to disk](#flush-data-in-one-or-multiple-collections-to-disk)
- [Compact all segments in a collection](#compact-all-segments-in-a-collection)
- [Search vectors in collections/partitions](#search-vectors-in-collectionspartitions)
    - [Search vectors in a collection](#search-vectors-in-a-collection)
    - [Search vectors in a partition](#search-vectors-in-a-partition)
- [Disconnect from the Milvus server](#disconnect-from-the-milvus-server)

<!-- /TOC -->

>>>>>>> 74ec371a
## Get started

### Prerequisites

pymilvus only supports Python 3.5 or higher.

### Install pymilvus

You can install pymilvus via `pip` or `pip3` for Python3:

```shell
$ pip3 install pymilvus
```

<<<<<<< HEAD
The following table shows Milvus versions and recommended pymilvus versions:
=======
The following collection shows Milvus versions and recommended pymilvus versions:
>>>>>>> 74ec371a

|Milvus version| Recommended pymilvus version |
|:-----:|:-----:|
| 0.3.0 | 0.1.13|
| 0.3.1 | 0.1.25|
| 0.4.0 | 0.2.2 |
| 0.5.0 | 0.2.3 |
| 0.5.1 | 0.2.3 |
| 0.5.2 | 0.2.3 |
| 0.5.3 | 0.2.5 |
| 0.6.0 | 0.2.6, 0.2.7 |
<<<<<<< HEAD
=======
| 0.7.0 | 0.2.8 |

>>>>>>> 74ec371a

You can install a specific version of pymilvus by:

<<<<<<< HEAD
You can install a specific version of pymilvus by:

=======
>>>>>>> 74ec371a
```shell
$ pip install pymilvus==0.2.7
```

You can upgrade `pymilvus` to the latest version by:

```shell
$ pip install --upgrade pymilvus
```
<<<<<<< HEAD

### Examples

Refer to [/examples](/examples) for more example programs.

## Basic operations

### Import modules
=======
>>>>>>> 74ec371a

### Examples

<<<<<<< HEAD
### Connect to Milvus server
=======
Refer to [/examples](/examples) for more example programs.

## Basic operations

## Connect to the Milvus server
>>>>>>> 74ec371a

1. Import pymilvus.

<<<<<<< HEAD
>>> milvus.connect(host='localhost', port='19530')
Status(code=0, message='Successfully connected! localhost:19530')
```

Once successfully connected, you can get the version of Milvus server.
=======
   ```python
   # Import pymilvus
   >>> from milvus import Milvus, IndexType, MetricType, Status
   ```

2. Connect to Milvus server by using one of the following methods:

   ```python
   # Connect to Milvus server
   >>> milvus = Milvus()
   >>> milvus.connect(host='localhost', port='19530')
   ```

   > Note: In the above code, default values are used for `host` and `port` parameters. Feel free to change them to the IP address and port you set for Milvus server.
   
   ```python
   >>> milvus.connect(uri='tcp://localhost:19530')
   ```

## Create/Drop collections

### Create a collection

1. Prepare collection parameters.

   ```python
   # Prepare collection parameters
   >>> param = {'collection_name':'test01', 'dimension':256, 'index_file_size':1024, 'metric_type':MetricType.L2}
   ```

2. Create collection `test01` with dimension size as 256, size of the data file for Milvus to automatically create indexes as 1024, and metric type as Euclidean distance (L2).

   ```python
   # Create a collection
   >>> milvus.create_collection(param)
   ```

### Drop a collection
>>>>>>> 74ec371a

```python
# Drop collection
>>> milvus.delete_collection(collection_name='test01')
```

<<<<<<< HEAD

### Create a table

1. Set table parameters.

    ```python
    >>> dim = 32  # Dimension of the vector
    >>> param = {'table_name':'test01', 'dimension':dim, 'index_file_size':1024, 'metric_type':MetricType.L2}
    ```

2. Create a table.

    ```python
    >>> milvus.create_table(param)
    Status(code=0, message='Create table successfully!')
    ```

### Get table information

=======
## Create/Drop partitions in a collection

### Create a partition

You can split collections into partitions by partition tags for improved search performance. Each partition is also a collection.

```python
# Create partition
>>> milvus.create_partition(collection_name='test01', partition_tag='tag01')
```

Use `show_partitions()` to verify whether the partition is created.

```python
# Show partitions
>>> milvus.show_partitions(collection_name='test01')
```

### Drop a partition

>>>>>>> 74ec371a
```python
>>> milvus.drop_partition(collection_name='test01', partition_tag='tag01')
```

<<<<<<< HEAD
### Insert vectors

1. Create 20 vectors of 256-dimension.

    > Note: `random` and `pprint` are used for demonstration purposes only.

    ```python
    >>> import random
    >>> from pprint import pprint

    # Initialize 20 vectors of 256-dimension
    >>> vectors = [[random.random() for _ in range(dim)] for _ in range(20)]
    ```

2. Insert vectors to table `test01`.

    ```python
    >>> status, ids = milvus.insert(table_name='test01', records=vectors)
    >>> print(status)
    Status(code=0, message='Add vectors successfully!')
    >>> pprint(ids) # List of ids returned
    [1571123848227800000,
     1571123848227800001,
        ...........
     1571123848227800018,
     1571123848227800019]
    ```
    
    Alternatively, you can specify user-defined IDs for all vectors:

    ```python
    >>> vector_ids = [i for i in range(20)]
    >>> status, ids = milvus.insert(table_name='test01', records=vectors, ids=vector_ids)
    >>> pprint(ids)
    [0, 1, 2, 3, 4, 5, 6, 7, 8, 9, 10, 11, 12, 13, 14, 15, 16, 17, 18, 19]
    ```

### Get the sum of vectors

```python
>>> milvus.count_table('test01')
(Status(code=0, message='Success!'), 20)
```

### Load vectors into memory

```python
>>> milvus.preload_table('test01')
Status(code=0, message='')
```

### Create index

```python
>>> index_param = {'index_type': IndexType.FLAT, 'nlist': 128}
>>> milvus.create_index('test01', index_param)
Status(code=0, message='Build index successfully!')
```

### Get index information

```python
>>> milvus.describe_index('test01')
(Status(code=0, message='Successfully'), IndexParam(_table_name='test01', _index_type=<IndexType: FLAT>, _nlist=128))
```

### Search vectors

```python
# create 5 vectors of 32-dimension
>>> q_records = [[random.random() for _ in range(dim)] for _ in range(5)]
>>> status, results = milvus.search(table_name='test01', query_records=q_records, top_k=1, nprobe=8)
>>> print(status)
Status(code=0, message='Search vectors successfully!')
>>> pprint(results) # Searched top_k vectors
[
[(id:15, distance:2.855304718017578),
 (id:16, distance:3.040700674057007)],
[(id:11, distance:3.673950433731079),
 (id:15, distance:4.183730602264404)],
      ........
[(id:6, distance:4.065953254699707),
 (id:1, distance:4.149323463439941)]
]
```
---

### Create a partition

Create a new partition named `partition01` under table `test01`, and specify tag `tag01`.

```python
>>> milvus.create_partition('test01', 'partition01', 'tag01')
Status(code=0, message='OK')
```

### Insert vectors to a partition
=======
## Create/Drop indexes in a collection

### Create an index

> Note: In production, it is recommended to create indexes before inserting vectors into the collection. Index is automatically built when vectors are being imported. However, you need to create the same index again after the vector insertion process is completed because some data files may not meet the `index_file_size` and index will not be automatically built for these data files.

1. Prepare index parameters. The following command uses `IVF_FLAT` index type as an example.

   ```python
   # Prepare index param
   >>> ivf_param = {'nlist': 16384}
   ```

2. Create an index for the collection.

   ```python
   # Create index
   >>> milvus.create_index('test01', IndexType.IVF_FLAT, ivf_param)
   ```

### Drop an index

```python
>>> milvus.drop_index('test01')
```

## Insert/Delete vectors in collections/partitions

### Insert vectors in a collection

1. Generate 20 vectors of 256 dimension.

   ```python
   >>> import random
   # Generate 20 vectors of 256 dimension
   >>> vectors = [[random.random() for _ in range(dim)] for _ in range(20)]
   ```

2. Insert the list of vectors. If you do not specify vector ids, Milvus automatically generates IDs for the vectors.

   ```python
   # Insert vectors
   >>> milvus.insert(collection_name='test01', records=vectors)
   ```

   Alternatively, you can also provide user-defined vector ids:

   ```python
   >>> vector_ids = [id for id in range(20)]
   >>> milvus.insert(collection_name='test01', records=vectors, ids=vector_ids)
   ```

### Insert vectors in a partition

```python
>>> milvus.insert('test01', vectors, partition_tag="tag01")
```

To verify the vectors you have inserted, use `get_vector_by_id()`. Assume you have some vectors with the following IDs.

```python
>>> status, vector = milvus.get_vector_by_id(collection_name='test01', vector_id=[0, 1, 2, 3, 4, 5, 6, 7, 8, 9, 10, 11, 12, 13, 14, 15, 16, 17, 18, 19])
```

### Delete vectors by ID

Assume you have some vectors with the following IDs:
>>>>>>> 74ec371a

```python
>>> ids = [0, 1, 2, 3, 4, 5, 6, 7, 8, 9, 10, 11, 12, 13, 14, 15, 16, 17, 18, 19]
```

<<<<<<< HEAD
### Get partitions of a table

```python
milvus.show_partitions(table_name='test01')
```

### Search vectors in a partition
=======
You can delete these vectors by:

```python
>>> milvus.delete_by_id(collection_name='test01', ids)
```

## Flush data in one or multiple collections to disk

When performing operations related to data changes, you can flush the data from memory to disk to avoid possible data loss. Milvus also supports automatic flushing, which runs at a fixed interval to flush the data in all collections to disk. You can use the [Milvus server configuration file](../reference/milvus_config.md) to set the interval.
>>>>>>> 74ec371a

```python
>>> milvus.flush(collection_name_array=['test01'])
```

<<<<<<< HEAD
If you do not specify `partition_tags`, Milvus searches the whole table.

### Drop index
=======
## Compact all segments in a collection

A segment is a data file that Milvus automatically creates by merging inserted vector data. A collection can contain multiple segments. If some vectors are deleted from a segment, the space taken by the deleted vectors cannot be released automatically. You can compact segments in a collection to release space.
>>>>>>> 74ec371a

```python
>>> milvus.compact(collection_name='test01', timeout='1')
```

<<<<<<< HEAD
### Drop a table
=======
## Search vectors in collections/partitions

### Search vectors in a collection

1. Prepare search parameters.
>>>>>>> 74ec371a

```python
>>> search_param = {'nprobe': 16}
```

<<<<<<< HEAD
### Disconnect from Milvus server

```python
>>> milvus.disconnect()
Status(code=0, message='Disconnect successfully')
=======
2. Search vectors.

```python
# create 5 vectors of 32-dimension
>>> q_records = [[random.random() for _ in range(dim)] for _ in range(5)]
# search vectors
>>> milvus.search(collection_name='test01', query_records=q_records, top_k=2, params=search_param)
```

### Search vectors in a partition

```python
# create 5 vectors of 32-dimension
>>> q_records = [[random.random() for _ in range(dim)] for _ in range(5)]
>>> milvus.search(collection_name='test01', query_records=q_records, top_k=1, partition_tags=['tag01'], params=search_param)
```

> Note: If you do not specify `partition_tags`, Milvus searches the whole collection.

## Disconnect from the Milvus server

```python
>>> milvus.disconnect()
>>>>>>> 74ec371a
```<|MERGE_RESOLUTION|>--- conflicted
+++ resolved
@@ -8,10 +8,7 @@
 
 For detailed SDK documentation, refer to [API Documentation](https://milvus-io.github.io/milvus-sdk-python/pythondoc/v0.2.6/index.html).
 
-<<<<<<< HEAD
-
-=======
->>>>>>> 74ec371a
+
 <!-- TOC -->
 
 - [New features](#new-features)
@@ -20,32 +17,6 @@
     - [Install pymilvus](#install-pymilvus)
     - [Examples](#examples)
 - [Basic operations](#basic-operations)
-<<<<<<< HEAD
-    - [Import modules](#import-modules)
-    - [Connect to Milvus server](#connect-to-milvus-server)
-    - [Create a table](#create-a-table)
-    - [Get table information](#get-table-information)
-    - [Insert vectors](#insert-vectors)
-    - [Get the sum of vectors](#get-the-sum-of-vectors)
-    - [Load vectors into memory](#load-vectors-into-memory)
-    - [Create index](#create-index)
-    - [Get index information](#get-index-information)
-    - [Search vectors](#search-vectors)
-    - [Create a partition](#create-a-partition)
-    - [Insert vectors to a partition](#insert-vectors-to-a-partition)
-    - [Get partitions of a table](#get-partitions-of-a-table)
-    - [Search vectors in a partition](#search-vectors-in-a-partition)
-    - [Drop index](#drop-index)
-    - [Drop a table](#drop-a-table)
-    - [Disconnect from Milvus server](#disconnect-from-milvus-server)
-
-<!-- /TOC -->
-
-## New features
-
-* Add new metric type `HAMMING`, `JACCARD`, `TANIMOTO` for binary vectors. examples about binary vectors in `examples/example_binary.py`
-
-=======
 - [Connect to the Milvus server](#connect-to-the-milvus-server)
 - [Create/Drop collections](#createdrop-collections)
     - [Create a collection](#create-a-collection)
@@ -69,7 +40,6 @@
 
 <!-- /TOC -->
 
->>>>>>> 74ec371a
 ## Get started
 
 ### Prerequisites
@@ -84,11 +54,7 @@
 $ pip3 install pymilvus
 ```
 
-<<<<<<< HEAD
-The following table shows Milvus versions and recommended pymilvus versions:
-=======
 The following collection shows Milvus versions and recommended pymilvus versions:
->>>>>>> 74ec371a
 
 |Milvus version| Recommended pymilvus version |
 |:-----:|:-----:|
@@ -100,19 +66,11 @@
 | 0.5.2 | 0.2.3 |
 | 0.5.3 | 0.2.5 |
 | 0.6.0 | 0.2.6, 0.2.7 |
-<<<<<<< HEAD
-=======
 | 0.7.0 | 0.2.8 |
 
->>>>>>> 74ec371a
 
 You can install a specific version of pymilvus by:
 
-<<<<<<< HEAD
-You can install a specific version of pymilvus by:
-
-=======
->>>>>>> 74ec371a
 ```shell
 $ pip install pymilvus==0.2.7
 ```
@@ -122,7 +80,6 @@
 ```shell
 $ pip install --upgrade pymilvus
 ```
-<<<<<<< HEAD
 
 ### Examples
 
@@ -130,31 +87,10 @@
 
 ## Basic operations
 
-### Import modules
-=======
->>>>>>> 74ec371a
-
-### Examples
-
-<<<<<<< HEAD
-### Connect to Milvus server
-=======
-Refer to [/examples](/examples) for more example programs.
-
-## Basic operations
-
 ## Connect to the Milvus server
->>>>>>> 74ec371a
 
 1. Import pymilvus.
 
-<<<<<<< HEAD
->>> milvus.connect(host='localhost', port='19530')
-Status(code=0, message='Successfully connected! localhost:19530')
-```
-
-Once successfully connected, you can get the version of Milvus server.
-=======
    ```python
    # Import pymilvus
    >>> from milvus import Milvus, IndexType, MetricType, Status
@@ -193,34 +129,12 @@
    ```
 
 ### Drop a collection
->>>>>>> 74ec371a
 
 ```python
 # Drop collection
 >>> milvus.delete_collection(collection_name='test01')
 ```
 
-<<<<<<< HEAD
-
-### Create a table
-
-1. Set table parameters.
-
-    ```python
-    >>> dim = 32  # Dimension of the vector
-    >>> param = {'table_name':'test01', 'dimension':dim, 'index_file_size':1024, 'metric_type':MetricType.L2}
-    ```
-
-2. Create a table.
-
-    ```python
-    >>> milvus.create_table(param)
-    Status(code=0, message='Create table successfully!')
-    ```
-
-### Get table information
-
-=======
 ## Create/Drop partitions in a collection
 
 ### Create a partition
@@ -241,110 +155,10 @@
 
 ### Drop a partition
 
->>>>>>> 74ec371a
 ```python
 >>> milvus.drop_partition(collection_name='test01', partition_tag='tag01')
 ```
 
-<<<<<<< HEAD
-### Insert vectors
-
-1. Create 20 vectors of 256-dimension.
-
-    > Note: `random` and `pprint` are used for demonstration purposes only.
-
-    ```python
-    >>> import random
-    >>> from pprint import pprint
-
-    # Initialize 20 vectors of 256-dimension
-    >>> vectors = [[random.random() for _ in range(dim)] for _ in range(20)]
-    ```
-
-2. Insert vectors to table `test01`.
-
-    ```python
-    >>> status, ids = milvus.insert(table_name='test01', records=vectors)
-    >>> print(status)
-    Status(code=0, message='Add vectors successfully!')
-    >>> pprint(ids) # List of ids returned
-    [1571123848227800000,
-     1571123848227800001,
-        ...........
-     1571123848227800018,
-     1571123848227800019]
-    ```
-    
-    Alternatively, you can specify user-defined IDs for all vectors:
-
-    ```python
-    >>> vector_ids = [i for i in range(20)]
-    >>> status, ids = milvus.insert(table_name='test01', records=vectors, ids=vector_ids)
-    >>> pprint(ids)
-    [0, 1, 2, 3, 4, 5, 6, 7, 8, 9, 10, 11, 12, 13, 14, 15, 16, 17, 18, 19]
-    ```
-
-### Get the sum of vectors
-
-```python
->>> milvus.count_table('test01')
-(Status(code=0, message='Success!'), 20)
-```
-
-### Load vectors into memory
-
-```python
->>> milvus.preload_table('test01')
-Status(code=0, message='')
-```
-
-### Create index
-
-```python
->>> index_param = {'index_type': IndexType.FLAT, 'nlist': 128}
->>> milvus.create_index('test01', index_param)
-Status(code=0, message='Build index successfully!')
-```
-
-### Get index information
-
-```python
->>> milvus.describe_index('test01')
-(Status(code=0, message='Successfully'), IndexParam(_table_name='test01', _index_type=<IndexType: FLAT>, _nlist=128))
-```
-
-### Search vectors
-
-```python
-# create 5 vectors of 32-dimension
->>> q_records = [[random.random() for _ in range(dim)] for _ in range(5)]
->>> status, results = milvus.search(table_name='test01', query_records=q_records, top_k=1, nprobe=8)
->>> print(status)
-Status(code=0, message='Search vectors successfully!')
->>> pprint(results) # Searched top_k vectors
-[
-[(id:15, distance:2.855304718017578),
- (id:16, distance:3.040700674057007)],
-[(id:11, distance:3.673950433731079),
- (id:15, distance:4.183730602264404)],
-      ........
-[(id:6, distance:4.065953254699707),
- (id:1, distance:4.149323463439941)]
-]
-```
----
-
-### Create a partition
-
-Create a new partition named `partition01` under table `test01`, and specify tag `tag01`.
-
-```python
->>> milvus.create_partition('test01', 'partition01', 'tag01')
-Status(code=0, message='OK')
-```
-
-### Insert vectors to a partition
-=======
 ## Create/Drop indexes in a collection
 
 ### Create an index
@@ -412,21 +226,11 @@
 ### Delete vectors by ID
 
 Assume you have some vectors with the following IDs:
->>>>>>> 74ec371a
 
 ```python
 >>> ids = [0, 1, 2, 3, 4, 5, 6, 7, 8, 9, 10, 11, 12, 13, 14, 15, 16, 17, 18, 19]
 ```
 
-<<<<<<< HEAD
-### Get partitions of a table
-
-```python
-milvus.show_partitions(table_name='test01')
-```
-
-### Search vectors in a partition
-=======
 You can delete these vectors by:
 
 ```python
@@ -436,47 +240,29 @@
 ## Flush data in one or multiple collections to disk
 
 When performing operations related to data changes, you can flush the data from memory to disk to avoid possible data loss. Milvus also supports automatic flushing, which runs at a fixed interval to flush the data in all collections to disk. You can use the [Milvus server configuration file](../reference/milvus_config.md) to set the interval.
->>>>>>> 74ec371a
 
 ```python
 >>> milvus.flush(collection_name_array=['test01'])
 ```
 
-<<<<<<< HEAD
-If you do not specify `partition_tags`, Milvus searches the whole table.
-
-### Drop index
-=======
 ## Compact all segments in a collection
 
 A segment is a data file that Milvus automatically creates by merging inserted vector data. A collection can contain multiple segments. If some vectors are deleted from a segment, the space taken by the deleted vectors cannot be released automatically. You can compact segments in a collection to release space.
->>>>>>> 74ec371a
 
 ```python
 >>> milvus.compact(collection_name='test01', timeout='1')
 ```
 
-<<<<<<< HEAD
-### Drop a table
-=======
 ## Search vectors in collections/partitions
 
 ### Search vectors in a collection
 
 1. Prepare search parameters.
->>>>>>> 74ec371a
 
 ```python
 >>> search_param = {'nprobe': 16}
 ```
 
-<<<<<<< HEAD
-### Disconnect from Milvus server
-
-```python
->>> milvus.disconnect()
-Status(code=0, message='Disconnect successfully')
-=======
 2. Search vectors.
 
 ```python
@@ -500,5 +286,4 @@
 
 ```python
 >>> milvus.disconnect()
->>>>>>> 74ec371a
 ```