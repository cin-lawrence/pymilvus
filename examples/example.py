# This program demos how to connect to Milvus vector database, 
# create a vector table, 
# insert 10 vectors, 
# and execute a vector similarity search.
from milvus import Milvus, Prepare, IndexType, Status
import time

# Milvus server IP address and port.
# You may need to change _HOST and _PORT accordingly.
_HOST = '127.0.0.1'
_PORT = '19530'


def main():
    milvus = Milvus()

    # Connect to Milvus server
    # You may need to change _HOST and _PORT accordingly
    param = {'host': _HOST, 'port': _PORT}
    status = milvus.connect(**param)

    # Create table demo_table if it dosen't exist.
    table_name = 'demo_table_01'

    if not milvus.has_table(table_name):
        param = {
            'table_name': table_name,
            'dimension': 16,
            'index_type': IndexType.FLAT,
            'store_raw_vector': False
        }

        milvus.create_table(param)

    # Show tables in Milvus server
    _, tables = milvus.show_tables()

    # Describe demo_table
    _, table = milvus.describe_table(table_name)

    # 10 vectors with 16 dimension
    vectors = [
        [0.66, 0.01, 0.29, 0.64, 0.75, 0.94, 0.26, 0.79, 0.61, 0.11, 0.25, 0.50, 0.74, 0.37, 0.28, 0.63],
        [0.77, 0.65, 0.57, 0.68, 0.29, 0.93, 0.17, 0.15, 0.95, 0.09, 0.78, 0.37, 0.76, 0.21, 0.42, 0.15],
        [0.61, 0.38, 0.32, 0.39, 0.54, 0.93, 0.09, 0.81, 0.52, 0.30, 0.20, 0.59, 0.15, 0.27, 0.04, 0.37],
        [0.33, 0.03, 0.87, 0.47, 0.79, 0.61, 0.46, 0.77, 0.62, 0.70, 0.85, 0.01, 0.30, 0.41, 0.74, 0.98],
        [0.19, 0.80, 0.03, 0.75, 0.22, 0.49, 0.52, 0.91, 0.40, 0.91, 0.79, 0.08, 0.27, 0.16, 0.07, 0.24],
        [0.44, 0.36, 0.16, 0.88, 0.30, 0.79, 0.45, 0.31, 0.45, 0.99, 0.15, 0.93, 0.37, 0.25, 0.78, 0.84],
        [0.33, 0.37, 0.59, 0.66, 0.76, 0.11, 0.19, 0.38, 0.14, 0.37, 0.97, 0.50, 0.08, 0.69, 0.16, 0.67],
        [0.68, 0.97, 0.20, 0.13, 0.30, 0.16, 0.85, 0.21, 0.26, 0.17, 0.81, 0.96, 0.18, 0.40, 0.13, 0.74],
        [0.11, 0.26, 0.44, 0.91, 0.89, 0.79, 0.98, 0.91, 0.09, 0.45, 0.07, 0.88, 0.71, 0.35, 0.97, 0.41],
        [0.17, 0.54, 0.61, 0.58, 0.25, 0.63, 0.65, 0.71, 0.26, 0.80, 0.28, 0.77, 0.69, 0.02, 0.63, 0.60],
    ]

    # Insert vectors into demo_table
    status, ids = milvus.add_vectors(table_name=table_name, records=vectors)

    # Wait for 6 seconds, since Milvus server persist vector data every 5 seconds by default.
    # You can set data persist interval in Milvus config file.
    time.sleep(6)
    
    # Get demo_table row count
    status, result = milvus.get_table_row_count(table_name)

    # Use the 3rd vector for similarity search
    query_vectors = [
        vectors[3]
    ]

    # execute vector similarity search
    param = {
        'table_name': table_name,
        'query_records': query_vectors,
        'top_k': 1,

    }
    status, results = milvus.search_vectors(**param)

<<<<<<< HEAD
    if results[0][0].score== 100.0 or results[0][0].id == ids[3]:
=======
    if results[0][0].distance== 0.0 or results[0][0].id == ids[3]:
>>>>>>> ac848baf
        print('Query result is correct')
    else:
        print('Query result isn\'t correct')

    # Delete demo_table
    status = milvus.delete_table(table_name)

    # Disconnect from Milvus
    status = milvus.disconnect()


if __name__ == '__main__':
    main()<|MERGE_RESOLUTION|>--- conflicted
+++ resolved
@@ -2,7 +2,7 @@
 # create a vector table, 
 # insert 10 vectors, 
 # and execute a vector similarity search.
-from milvus import Milvus, Prepare, IndexType, Status
+from milvus import Milvus, IndexType
 import time
 
 # Milvus server IP address and port.
@@ -58,7 +58,7 @@
     # Wait for 6 seconds, since Milvus server persist vector data every 5 seconds by default.
     # You can set data persist interval in Milvus config file.
     time.sleep(6)
-    
+
     # Get demo_table row count
     status, result = milvus.get_table_row_count(table_name)
 
@@ -76,11 +76,7 @@
     }
     status, results = milvus.search_vectors(**param)
 
-<<<<<<< HEAD
-    if results[0][0].score== 100.0 or results[0][0].id == ids[3]:
-=======
-    if results[0][0].distance== 0.0 or results[0][0].id == ids[3]:
->>>>>>> ac848baf
+    if results[0][0].distance == 0.0 or results[0][0].id == ids[3]:
         print('Query result is correct')
     else:
         print('Query result isn\'t correct')
